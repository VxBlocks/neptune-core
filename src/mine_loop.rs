use std::time::Duration;

use anyhow::bail;
use anyhow::Context;
use anyhow::Result;
use futures::channel::oneshot;
use num_traits::CheckedSub;
use rand::rngs::StdRng;
use rand::thread_rng;
use rand::Rng;
use rand::SeedableRng;
use tokio::select;
use tokio::sync::mpsc;
use tokio::sync::watch;
use tokio::task::JoinHandle;
use tracing::*;
use transaction_output::TxOutput;
use twenty_first::math::digest::Digest;

use crate::job_queue::triton_vm::TritonVmJobPriority;
use crate::models::blockchain::block::block_height::BlockHeight;
use crate::models::blockchain::block::difficulty_control::difficulty_control;
use crate::models::blockchain::block::*;
use crate::models::blockchain::transaction::*;
use crate::models::channel::*;
use crate::models::proof_abstractions::timestamp::Timestamp;
use crate::models::shared::SIZE_20MB_IN_BYTES;
use crate::models::state::transaction_details::TransactionDetails;
use crate::models::state::tx_proving_capability::TxProvingCapability;
use crate::models::state::wallet::expected_utxo::ExpectedUtxo;
use crate::models::state::wallet::expected_utxo::UtxoNotifier;
use crate::models::state::GlobalState;
use crate::models::state::GlobalStateLock;
use crate::prelude::twenty_first;

/// Attempt to mine a valid block for the network
#[allow(clippy::too_many_arguments)]
async fn mine_block(
    block: Block,
    previous_block: Block,
    sender: oneshot::Sender<NewBlockFound>,
    coinbase_utxo_info: ExpectedUtxo,
    unrestricted_mining: bool,
    target_block_interval: Option<Timestamp>,
) {
    // We wrap mining loop with spawn_blocking() because it is a
    // very lengthy and CPU intensive task, which should execute
    // on its own thread.
    //
    // Instead of spawn_blocking(), we could start a native OS
    // thread which avoids using one from tokio's threadpool
    // but that doesn't seem a concern for neptune-core.
    // Also we would need to use a oneshot channel to avoid
    // blocking while joining the thread.
    // see: https://ryhl.io/blog/async-what-is-blocking/
    //
    // note: there is no async code inside the mining loop.
    tokio::task::spawn_blocking(move || {
        mine_block_worker(
            block,
            previous_block,
            sender,
            coinbase_utxo_info,
            unrestricted_mining,
            target_block_interval,
        )
    })
    .await
    .unwrap()
}

fn mine_block_worker(
    mut block: Block,
    previous_block: Block,
    sender: oneshot::Sender<NewBlockFound>,
    coinbase_utxo_info: ExpectedUtxo,
    unrestricted_mining: bool,
    target_block_interval: Option<Timestamp>,
) {
    // This must match the rules in `[Block::has_proof_of_work]`.
    let prev_difficulty = previous_block.header().difficulty;
    let threshold = prev_difficulty.target();
    info!(
        "Mining on block with {} outputs and difficulty {}. Attempting to find block with height {} with digest less than target: {}",
        block.body().transaction_kernel.outputs.len(),
        previous_block.header().difficulty,
        block.header().height,
        threshold
    );

    // The RNG used to sample nonces must be thread-safe, which `thread_rng()` is not.
    // Solution: use `thread_rng()` to generate a seed, and generate a thread-safe RNG
    // seeded with that seed. The `thread_rng()` object is dropped immediately.
    let mut rng: StdRng = SeedableRng::from_seed(thread_rng().gen());

    // Mining loop
    let mut nonce_preimage = Digest::default();
    while !mine_iteration(
        &mut block,
        &previous_block,
        &sender,
        DifficultyInfo {
            target_block_interval,
            threshold,
        },
        &mut nonce_preimage,
        unrestricted_mining,
        &mut rng,
    ) {}
    // If the sender is cancelled, the parent to this thread most
    // likely received a new block, and this thread hasn't been stopped
    // yet by the operating system, although the call to abort this
    // thread *has* been made.
    if sender.is_canceled() {
        info!(
            "Abandoning mining of current block with height {}",
            block.kernel.header.height
        );
        return;
    }

    let nonce = block.kernel.header.nonce;
    info!("Found valid block with nonce: ({nonce}).");

    let timestamp = block.kernel.header.timestamp;
    let timestamp_standard = timestamp.standard_format();
    let hash = block.hash();
    let hex = hash.to_hex();
    let height = block.kernel.header.height;
    info!(
        r#"Newly mined block details:
              Height: {height}
              Time:   {timestamp_standard} ({timestamp})
        Digest (Hex): {hex}
        Digest (Raw): {hash}
Difficulty threshold: {threshold}
          Difficulty: {prev_difficulty}
"#
    );

    let guesser_fee_utxo_infos = block.guesser_fee_expected_utxos(nonce_preimage);

    assert!(
        !guesser_fee_utxo_infos.is_empty(),
        "All mined blocks have guesser fees"
    );

    let new_block_found = NewBlockFound {
        block: Box::new(block),
        coinbase_utxo_info: Box::new(coinbase_utxo_info),
        guesser_fee_utxo_infos,
    };

    sender
        .send(new_block_found)
        .unwrap_or_else(|_| warn!("Receiver in mining loop closed prematurely"))
}

pub(crate) struct DifficultyInfo {
    pub(crate) target_block_interval: Option<Timestamp>,
    pub(crate) threshold: Digest,
}

/// Run a single iteration of the mining loop.
///
/// Returns true if a) a valid block is found; or b) the task is terminated.
#[inline]
fn mine_iteration(
    block: &mut Block,
    previous_block: &Block,
    sender: &oneshot::Sender<NewBlockFound>,
    difficulty_info: DifficultyInfo,
    nonce_preimage: &mut Digest,
    unrestricted_mining: bool,
    rng: &mut StdRng,
) -> bool {
    if sender.is_canceled() {
        info!(
            "Abandoning mining of current block with height {}",
            block.kernel.header.height
        );
        return true;
    }

    // Modify the nonce in the block header. In order to collect the guesser
    // fee, this nonce must be the post-image of a known pre-image under Tip5.
    *nonce_preimage = rng.gen();
    block.set_header_nonce(nonce_preimage.hash());

    // See issue #149 and test block_timestamp_represents_time_block_found()
    // this ensures header timestamp represents the moment block is found.
    // this is simplest impl.  Efficiencies can perhaps be gained by only
    // performing every N iterations, or other strategies.
    let now = Timestamp::now();
    let new_difficulty = difficulty_control(
        now,
        previous_block.header().timestamp,
        previous_block.header().difficulty,
        difficulty_info.target_block_interval,
        previous_block.header().height,
    );
    block.set_header_timestamp_and_difficulty(now, new_difficulty);

    let success = block.hash() <= difficulty_info.threshold;

    if !unrestricted_mining {
        std::thread::sleep(Duration::from_millis(100));
    }

    success
}

pub(crate) async fn make_coinbase_transaction(
    global_state_lock: &GlobalStateLock,
    guesser_block_subsidy_fraction: f64,
    timestamp: Timestamp,
) -> Result<(Transaction, ExpectedUtxo)> {
    // note: it is Ok to always use the same key here because:
    //  1. if we find a block, the utxo will go to our wallet
    //     and notification occurs offchain, so there is no privacy issue.
    //  2. if we were to derive a new addr for each block then we would
    //     have large gaps since an address only receives funds when
    //     we actually win the mining lottery.
    //  3. also this way we do not have to modify global/wallet state.

    let coinbase_recipient_spending_key = global_state_lock
        .lock_guard()
        .await
        .wallet_state
        .wallet_secret
        .nth_generation_spending_key(0);
    let receiving_address = coinbase_recipient_spending_key.to_address();
    let latest_block = global_state_lock
        .lock_guard()
        .await
        .chain
        .light_state()
        .clone();
    let mutator_set_accumulator = latest_block.body().mutator_set_accumulator.clone();
    let next_block_height: BlockHeight = latest_block.header().height.next();

    #[allow(clippy::manual_range_contains)]
    if guesser_block_subsidy_fraction > 1.0 || guesser_block_subsidy_fraction < 0f64 {
        bail!("Guesser fee fraction must be in [0, 1] interval. Got: {guesser_block_subsidy_fraction}");
    }

    let coinbase_amount = Block::block_subsidy(next_block_height);
    let Some(guesser_fee) = coinbase_amount.lossy_f64_fraction_mul(guesser_block_subsidy_fraction)
    else {
        bail!("Guesser fee times block subsidy must be valid amount");
    };

    info!("Setting guesser_fee to {guesser_fee}.");

    // There is no reason to put coinbase UTXO notifications on chain, because:
    // Both sender randomness and receiver preimage are derived
    // deterministically from the wallet's seed.
    let Some(amount_to_prover) = coinbase_amount.checked_sub(&guesser_fee) else {
        bail!(
            "Guesser fee may not exceed coinbase amount. coinbase_amount: {}; guesser_fee: {}.",
            coinbase_amount.to_nau(),
            guesser_fee.to_nau()
        );
    };

    info!(
        "Setting coinbase amount to {coinbase_amount}; and amount to prover to {amount_to_prover}"
    );
    let sender_randomness: Digest = global_state_lock
        .lock_guard()
        .await
        .wallet_state
        .wallet_secret
        .generate_sender_randomness(next_block_height, receiving_address.privacy_digest);
    let coinbase_output = TxOutput::offchain_native_currency(
        amount_to_prover,
        sender_randomness,
        receiving_address.into(),
    );

    let transaction_details = TransactionDetails::new_with_coinbase(
        vec![],
        vec![coinbase_output.clone()].into(),
        coinbase_amount,
        guesser_fee,
        timestamp,
        mutator_set_accumulator,
    )
    .expect(
        "all inputs' ms membership proofs must be valid because inputs are empty;\
 and tx must be balanced because the one output receives exactly the coinbase amount",
    );

    // 2. Create the transaction
    // A coinbase transaction implies mining. So you *must*
    // be able to create a SingleProof.

    // It's important to not hold any locks (not even read-locks), as
    // that prevents peers from connecting to this node.
    info!("Start: generate single proof for coinbase transaction");
    let vm_job_queue = global_state_lock.vm_job_queue();
    let transaction = GlobalState::create_raw_transaction(
        transaction_details,
        TxProvingCapability::SingleProof,
        vm_job_queue,
        TritonVmJobPriority::High,
    )
    .await?;
    info!("Done: generating single proof for coinbase transaction");

    let utxo_info_for_coinbase = ExpectedUtxo::new(
        coinbase_output.utxo(),
        coinbase_output.sender_randomness(),
        coinbase_recipient_spending_key.privacy_preimage,
        UtxoNotifier::OwnMinerComposeBlock,
    );

    Ok((transaction, utxo_info_for_coinbase))
}

/// Create the transaction that goes into the block template. The transaction is
/// built from the mempool and from the coinbase transaction. Also returns the
/// "sender randomness" used in the coinbase transaction.
pub(crate) async fn create_block_transaction(
    predecessor_block: &Block,
    global_state_lock: &GlobalStateLock,
    timestamp: Timestamp,
    guesser_fee_fraction: f64,
) -> Result<(Transaction, ExpectedUtxo)> {
    let block_capacity_for_transactions = SIZE_20MB_IN_BYTES;

    let (coinbase_transaction, coinbase_as_expected_utxo) =
        make_coinbase_transaction(global_state_lock, guesser_fee_fraction, timestamp).await?;

    debug!(
        "Creating block transaction with mutator set hash: {}",
        predecessor_block.kernel.body.mutator_set_accumulator.hash()
    );

    let mut rng: StdRng =
        SeedableRng::from_seed(global_state_lock.lock_guard().await.shuffle_seed());

    // Get most valuable transactions from mempool.
    // TODO: Change this const to be defined through CLI arguments.
    const MAX_NUM_TXS_TO_MERGE: usize = 7;
    let transactions_to_include = global_state_lock
        .lock_guard()
        .await
        .mempool
        .get_transactions_for_block(block_capacity_for_transactions, Some(MAX_NUM_TXS_TO_MERGE));

    // Merge incoming transactions with the coinbase transaction
    let num_transactions_to_include = transactions_to_include.len();
    let mut block_transaction = coinbase_transaction;
    let vm_job_queue = global_state_lock.vm_job_queue();
    for (i, transaction_to_include) in transactions_to_include.into_iter().enumerate() {
        info!(
            "Merging transaction {} / {}",
            i + 1,
            num_transactions_to_include
        );
        block_transaction = Transaction::merge_with(
            block_transaction,
            transaction_to_include,
            rng.gen(),
            vm_job_queue,
            TritonVmJobPriority::High,
        )
        .await
        .expect("Must be able to merge transactions in mining context");
    }

    Ok((block_transaction, coinbase_as_expected_utxo))
}

/// Locking:
///   * acquires `global_state_lock` for write
pub async fn mine(
    mut from_main: watch::Receiver<MainToMiner>,
    to_main: mpsc::Sender<MinerToMain>,
    mut latest_block: Block,
    mut global_state_lock: GlobalStateLock,
) -> Result<()> {
    // Wait before starting mining task to ensure that peers have sent us information about
    // their latest blocks. This should prevent the client from finding blocks that will later
    // be orphaned.
    const INITIAL_MINING_SLEEP_IN_SECONDS: u64 = 60;
    tokio::time::sleep(Duration::from_secs(INITIAL_MINING_SLEEP_IN_SECONDS)).await;

    let mut pause_mine = false;
    loop {
        let (worker_task_tx, worker_task_rx) = oneshot::channel::<NewBlockFound>();
        let is_syncing = global_state_lock.lock(|s| s.net.syncing).await;

        let miner_task: Option<JoinHandle<()>> = if is_syncing {
            info!("Not mining because we are syncing");
            global_state_lock.set_mining(false).await;
            None
        } else if pause_mine {
            info!("Not mining because mining was paused");
            global_state_lock.set_mining(false).await;
            None
        } else {
            // Build the block template and spawn the worker task to mine on it
            let now = Timestamp::now();

            // TODO: Spawn a task for generating this transaction, such that it
            // can be aborted on shutdown.
<<<<<<< HEAD
            // TODO: Read this value from CLI arguments.
            let guesser_fee_fraction = 0f64;
            let (transaction, coinbase_utxo_info) = create_block_transaction(
                &latest_block,
                &global_state_lock,
                now,
                guesser_fee_fraction,
            )
            .await?;
            let proof_sync = global_state_lock.wait_if_busy();
=======
            let (transaction, coinbase_utxo_info) =
                create_block_transaction(&latest_block, &global_state_lock, now).await?;
            let triton_vm_job_queue = global_state_lock.vm_job_queue();
>>>>>>> 85ebb168
            let block_template = Block::make_block_template(
                &latest_block,
                transaction,
                now,
<<<<<<< HEAD
                Digest::default(),
                None,
                &proof_sync,
=======
                None,
                triton_vm_job_queue,
                TritonVmJobPriority::High,
>>>>>>> 85ebb168
            )
            .await;
            let block_template = match block_template {
                Ok(template) => template,
                Err(_) => bail!("Miner failed to generate block template"),
            };
            let miner_task = mine_block(
                block_template,
                latest_block.clone(),
                worker_task_tx,
                coinbase_utxo_info,
                global_state_lock.cli().unrestricted_mining,
                None, // using default TARGET_BLOCK_INTERVAL
            );
            global_state_lock.set_mining(true).await;
            Some(
                tokio::task::Builder::new()
                    .name("mine_block")
                    .spawn(miner_task)?,
            )
        };

        // Await a message from either the worker task or from the main loop
        select! {
            changed = from_main.changed() => {
                info!("Mining task got message from main");
                if let e@Err(_) = changed {
                    return e.context("Miner failed to read from watch channel");
                }

                let main_message: MainToMiner = from_main.borrow_and_update().clone();
                debug!("Miner received message {:?}", main_message);

                match main_message {
                    MainToMiner::Shutdown => {
                        debug!("Miner shutting down.");

                        if let Some(mt) = miner_task {
                            mt.abort();
                            debug!("Abort-signal sent to mining worker.");
                        }

                        break;
                    }
                    MainToMiner::NewBlock(block) => {
                        if let Some(mt) = miner_task {
                            mt.abort();
                        }
                        latest_block = *block;
                        info!("Miner task received {} block height {}", global_state_lock.lock(|s| s.cli().network).await, latest_block.kernel.header.height);
                    }
                    MainToMiner::Empty => (),
                    MainToMiner::ReadyToMineNextBlock => {}
                    MainToMiner::StopMining => {
                        pause_mine = true;

                        if let Some(mt) = miner_task {
                            mt.abort();
                            debug!("Abort-signal sent to mining worker.");
                        }
                    }
                    MainToMiner::StartMining => {
                        pause_mine = false;
                    }
                    MainToMiner::StopSyncing => {
                        // no need to do anything here.  Mining will
                        // resume or not at top of loop depending on
                        // pause_mine and syncing variables.
                    }
                    MainToMiner::StartSyncing => {
                        // when syncing begins, we must halt the mining
                        // task.  But we don't change the pause_mine
                        // variable, because it reflects the logical on/off
                        // of mining, which syncing can temporarily override
                        // but not alter the setting.
                        if let Some(mt) = miner_task {
                            mt.abort();
                        }
                    }
                }
            }
            new_block_res = worker_task_rx => {
                let new_block_found = match new_block_res {
                    Ok(res) => res,
                    Err(err) => {
                        warn!("Mining task was cancelled prematurely. Got: {}", err);
                        continue;
                    }
                };

                debug!("Worker task reports new block of height {}", new_block_found.block.kernel.header.height);

                // Sanity check, remove for more efficient mining.
                // The below PoW check could fail due to race conditions. So we don't panic,
                // we only ignore what the worker task sent us.
                if !new_block_found.block.has_proof_of_work(&latest_block) {
                    error!("Own mined block did not have valid PoW Discarding.");
                    continue;
                }

                if !new_block_found.block.is_valid(&latest_block, Timestamp::now()) {
                    // Block could be invalid if for instance the proof and proof-of-work
                    // took less time than the minimum block time.
                    error!("Found block with valid proof-of-work but block is invalid.");
                    continue;
                }

                info!("Found new {} block with block height {}. Hash: {}", global_state_lock.cli().network, new_block_found.block.kernel.header.height, new_block_found.block.hash());

                latest_block = *new_block_found.block.to_owned();
                to_main.send(MinerToMain::NewBlockFound(new_block_found)).await?;

                // Wait until `main_loop` has updated `global_state` before proceding. Otherwise, we would use
                // a deprecated version of the mempool to build the next block. We don't mark the from-main loop
                // received value as read yet as this would open up for race conditions if `main_loop` received
                // a block from a peer at the same time as this block was found.
                let _wait = from_main.changed().await;
                let msg = from_main.borrow().clone();
                debug!("Got {:?} msg from main after finding block", msg);
                if !matches!(msg, MainToMiner::ReadyToMineNextBlock) {
                    error!("Got bad message from `main_loop`: {:?}", msg);

                    // TODO: Handle this case
                    // We found a new block but the main task updated with a block
                    // before ours could be registered. We should mine on the one
                    // received from the main loop and not the one we found here.
                }
            }
        }
    }
    debug!("Miner shut down gracefully.");
    Ok(())
}

#[cfg(test)]
pub(crate) mod mine_loop_tests {
    use std::hint::black_box;

    use block_appendix::BlockAppendix;
    use block_body::BlockBody;
    use block_header::block_header_tests::random_block_header;
    use difficulty_control::Difficulty;
    use mutator_set_update::MutatorSetUpdate;
    use num_bigint::BigUint;
    use num_traits::Pow;
    use num_traits::Zero;
    use tracing_test::traced_test;
    use transaction_output::TxOutput;
    use transaction_output::UtxoNotificationMedium;

    use super::*;
    use crate::config_models::network::Network;
<<<<<<< HEAD
    use crate::models::blockchain::type_scripts::neptune_coins::NeptuneCoins;
    use crate::models::proof_abstractions::tasm::program::TritonProverSync;
=======
    use crate::job_queue::triton_vm::TritonVmJobQueue;
>>>>>>> 85ebb168
    use crate::models::proof_abstractions::timestamp::Timestamp;
    use crate::tests::shared::dummy_expected_utxo;
    use crate::tests::shared::make_mock_transaction_with_mutator_set_hash;
    use crate::tests::shared::mock_genesis_global_state;
    use crate::tests::shared::random_transaction_kernel;
    use crate::util_types::test_shared::mutator_set::random_mmra;
    use crate::util_types::test_shared::mutator_set::random_mutator_set_accumulator;
    use crate::WalletSecret;

    /// Similar to [mine_iteration] function but intended for tests.
    ///
    /// Does *not* update the timestamp of the block and therefore also does not
    /// update the difficulty field, as this applies to the next block and only
    /// changes as a result of the timestamp of this block.
    pub(crate) fn mine_iteration_for_tests(
        block: &mut Block,
        threshold: Digest,
        rng: &mut StdRng,
    ) -> bool {
        block.set_header_nonce(rng.gen());
        block.hash() <= threshold
    }

    /// Estimates the hash rate in number of hashes per milliseconds
    async fn estimate_own_hash_rate(
        target_block_interval: Option<Timestamp>,
        unrestricted_mining: bool,
    ) -> f64 {
        let mut rng: StdRng = SeedableRng::from_rng(thread_rng()).unwrap();
        let network = Network::RegTest;
        let global_state_lock =
            mock_genesis_global_state(network, 2, WalletSecret::devnet_wallet()).await;

        let previous_block = global_state_lock
            .lock_guard()
            .await
            .chain
            .light_state()
            .clone();

        let (transaction, _coinbase_utxo_info) = {
            (
                make_mock_transaction_with_mutator_set_hash(
                    vec![],
                    vec![],
                    previous_block.body().mutator_set_accumulator.hash(),
                ),
                dummy_expected_utxo(),
            )
        };
        let start_time = Timestamp::now();
        let mut block = Block::block_template_invalid_proof(
            &previous_block,
            transaction,
            start_time,
            Digest::default(),
            target_block_interval,
        );
        let threshold = previous_block.header().difficulty.target();

        let (worker_task_tx, _worker_task_rx) = oneshot::channel::<NewBlockFound>();

        let num_iterations = 10000;
        let mut nonce_preimage = Digest::default();
        let tick = std::time::SystemTime::now();
        for _ in 0..num_iterations {
            mine_iteration(
                &mut block,
                &previous_block,
                &worker_task_tx,
                DifficultyInfo {
                    target_block_interval,
                    threshold,
                },
                &mut nonce_preimage,
                unrestricted_mining,
                &mut rng,
            );
        }
        let time_spent_mining = tick.elapsed().unwrap();

        (num_iterations as f64) / (time_spent_mining.as_millis() as f64)
    }

    /// Estimate the time it takes to prepare a block so we can start guessing
    /// nonces.
    async fn estimate_block_preparation_time_invalid_proof() -> f64 {
        let network = Network::Main;
        let genesis_block = Block::genesis_block(network);

        let global_state_lock =
            mock_genesis_global_state(network, 2, WalletSecret::devnet_wallet()).await;
        let tick = std::time::SystemTime::now();
        let (transaction, _coinbase_utxo_info) =
            make_coinbase_transaction(&global_state_lock, 0f64, network.launch_date())
                .await
                .unwrap();

        let in_seven_months = network.launch_date() + Timestamp::months(7);
        let block = Block::block_template_invalid_proof(
            &genesis_block,
            transaction,
            in_seven_months,
            Digest::default(),
            None,
        );
        let tock = tick.elapsed().unwrap().as_millis() as f64;
        black_box(block);
        tock
    }

    #[traced_test]
    #[tokio::test]
    async fn block_template_is_valid() {
        // Verify that a block template made with transaction from the mempool is a valid block
        let network = Network::Main;
        let mut alice = mock_genesis_global_state(network, 2, WalletSecret::devnet_wallet()).await;
        let genesis_block = Block::genesis_block(network);
        let now = genesis_block.kernel.header.timestamp + Timestamp::months(7);
        assert!(
            !alice
                .lock_guard()
                .await
                .get_wallet_status_for_tip()
                .await
                .synced_unspent_available_amount(now)
                .is_zero(),
            "Assumed to be premine-recipient"
        );

<<<<<<< HEAD
        let mut rng = StdRng::seed_from_u64(u64::from_str_radix("2350404", 6).unwrap());
=======
        // Verify constructed coinbase transaction and block template when mempool is empty
        let (transaction_empty_mempool, _coinbase_utxo_info) = {
            make_coinbase_transaction(&alice, NeptuneCoins::zero(), now)
                .await
                .unwrap()
        };

        assert_eq!(
            1,
            transaction_empty_mempool.kernel.outputs.len(),
            "Coinbase transaction with empty mempool must have exactly one output"
        );
        assert!(
            transaction_empty_mempool.kernel.inputs.is_empty(),
            "Coinbase transaction with empty mempool must have zero inputs"
        );
        let block_template_empty_mempool = Block::make_block_template(
            &genesis_block,
            transaction_empty_mempool,
            in_seven_months,
            None,
            &TritonVmJobQueue::dummy(),
            TritonVmJobPriority::default(),
        )
        .await
        .unwrap();
        assert!(
            block_template_empty_mempool.is_valid(&genesis_block, in_seven_months),
            "Block template created by miner with empty mempool must be valid"
        );
>>>>>>> 85ebb168

        let alice_key = alice
            .lock_guard()
            .await
            .wallet_state
            .wallet_secret
            .nth_generation_spending_key_for_tests(0);
        let output_to_alice = TxOutput::offchain_native_currency(
            NeptuneCoins::new(4),
            rng.gen(),
            alice_key.to_address().into(),
        );
        let (tx_by_preminer, _maybe_change_output) = alice
            .lock_guard()
            .await
            .create_transaction_with_prover_capability(
                vec![output_to_alice].into(),
                alice_key.into(),
                UtxoNotificationMedium::OffChain,
                NeptuneCoins::new(1),
                now,
                TxProvingCapability::SingleProof,
                &TritonVmJobQueue::dummy(),
            )
            .await
            .unwrap();

        for guesser_fee_fraction in [0f64, 0.5, 1.0] {
            // Verify constructed coinbase transaction and block template when mempool is empty
            assert!(
                alice.lock_guard().await.mempool.is_empty(),
                "Mempool must be empty at start of loop"
            );
            let (transaction_empty_mempool, _coinbase_utxo_info) = {
                make_coinbase_transaction(&alice, guesser_fee_fraction, now)
                    .await
                    .unwrap()
            };

            assert_eq!(
                1,
                transaction_empty_mempool.kernel.outputs.len(),
                "Coinbase transaction with empty mempool must have exactly one output"
            );
            assert!(
                transaction_empty_mempool.kernel.inputs.is_empty(),
                "Coinbase transaction with empty mempool must have zero inputs"
            );
            let block_1_empty_mempool = Block::make_block_template(
                &genesis_block,
                transaction_empty_mempool,
                now,
                Digest::default(),
                None,
                &TritonProverSync::dummy(),
            )
            .await
            .unwrap();
            assert!(
                block_1_empty_mempool.is_valid(&genesis_block, now),
                "Block template created by miner with empty mempool must be valid"
            );

            {
                let mut alice_gsm = alice.lock_guard_mut().await;
                alice_gsm.mempool_insert(tx_by_preminer.clone()).await;
                assert_eq!(1, alice_gsm.mempool.len());
            }

            // Build transaction for block
            let (transaction_non_empty_mempool, _new_coinbase_sender_randomness) = {
                create_block_transaction(&genesis_block, &alice, now, guesser_fee_fraction)
                    .await
                    .unwrap()
            };
            assert_eq!(
            3,
            transaction_non_empty_mempool.kernel.outputs.len(),
            "Transaction for block with non-empty mempool must contain coinbase output, send output, and change output"
        );
            assert_eq!(1, transaction_non_empty_mempool.kernel.inputs.len(), "Transaction for block with non-empty mempool must contain one input: the genesis UTXO being spent");

            // Build and verify block template
            let block_1_nonempty_mempool = Block::make_block_template(
                &genesis_block,
                transaction_non_empty_mempool,
                now,
                Digest::default(),
                None,
                &TritonProverSync::dummy(),
            )
            .await
            .unwrap();
            assert!(
                block_1_nonempty_mempool.is_valid(&genesis_block, now + Timestamp::seconds(2)),
                "Block template created by miner with non-empty mempool must be valid"
            );

<<<<<<< HEAD
            alice.lock_guard_mut().await.mempool_clear().await;
        }
=======
        // Build and verify block template
        let block_template_non_empty_mempool = Block::make_block_template(
            &genesis_block,
            transaction_non_empty_mempool,
            in_seven_months,
            None,
            &TritonVmJobQueue::dummy(),
            TritonVmJobPriority::default(),
        )
        .await
        .unwrap();
        assert!(
            block_template_non_empty_mempool
                .is_valid(&genesis_block, in_seven_months + Timestamp::seconds(2)),
            "Block template created by miner with non-empty mempool must be valid"
        );
>>>>>>> 85ebb168
    }

    /// This test mines a single block at height 1 on the main network
    /// and then validates it with `Block::is_valid()` and
    /// `Block::has_proof_of_work()`.
    ///
    /// This is a regression test for issue #131.
    /// https://github.com/Neptune-Crypto/neptune-core/issues/131
    ///
    /// The cause of the failure was that `mine_block_worker()` was comparing
    /// hash(block_header) against difficulty threshold while
    /// `Block::has_proof_of_work` uses hash(block) instead.
    ///
    /// The fix was to modify `mine_block_worker()` so that it also
    /// uses hash(block) and subsequently the test passes (unmodified).
    ///
    /// This test is present and fails in commit
    /// b093631fd0d479e6c2cc252b08f18d920a1ec2e5 which is prior to the fix.
    #[traced_test]
    #[tokio::test]
    async fn mined_block_has_proof_of_work() {
        let network = Network::Main;
        let global_state_lock =
            mock_genesis_global_state(network, 2, WalletSecret::devnet_wallet()).await;
        let tip_block_orig = Block::genesis_block(network);
        let launch_date = tip_block_orig.header().timestamp;
        let (worker_task_tx, worker_task_rx) = oneshot::channel::<NewBlockFound>();

        let (transaction, coinbase_utxo_info) =
            make_coinbase_transaction(&global_state_lock, 0f64, launch_date)
                .await
                .unwrap();

        let block = Block::block_template_invalid_proof(
            &tip_block_orig,
            transaction,
            launch_date,
            Digest::default(),
            None,
        );

        let unrestricted_mining = true;

        mine_block_worker(
            block,
            tip_block_orig.clone(),
            worker_task_tx,
            coinbase_utxo_info,
            unrestricted_mining,
            None,
        );

        let mined_block_info = worker_task_rx.await.unwrap();

        assert!(mined_block_info.block.has_proof_of_work(&tip_block_orig));
    }

    /// This test mines a single block at height 1 on the main network
    /// and then validates that the header timestamp has changed and
    /// that it is within the 100 seconds (from now).
    ///
    /// This is a regression test for issue #149.
    /// https://github.com/Neptune-Crypto/neptune-core/issues/149
    ///
    /// note: this test fails in 318b7a20baf11a7a99f249660f1f70484c586012
    ///       and should always pass in later commits.
    #[traced_test]
    #[tokio::test]
    async fn block_timestamp_represents_time_block_found() -> Result<()> {
        let network = Network::Main;
        let global_state_lock =
            mock_genesis_global_state(network, 2, WalletSecret::devnet_wallet()).await;
        let (worker_task_tx, worker_task_rx) = oneshot::channel::<NewBlockFound>();

        let tip_block_orig = global_state_lock
            .lock_guard()
            .await
            .chain
            .light_state()
            .clone();

        let now = tip_block_orig.header().timestamp + Timestamp::minutes(10);

        // pretend/simulate that it takes at least 10 seconds to mine the block.
        let ten_seconds_ago = now - Timestamp::seconds(10);

        let (transaction, coinbase_utxo_info) =
            make_coinbase_transaction(&global_state_lock, 0f64, ten_seconds_ago)
                .await
                .unwrap();

        let template = Block::block_template_invalid_proof(
            &tip_block_orig,
            transaction,
            ten_seconds_ago,
            Digest::default(),
            None,
        );

        // sanity check that our initial state is correct.
        let initial_header_timestamp = template.header().timestamp;
        assert_eq!(ten_seconds_ago, initial_header_timestamp);

        let unrestricted_mining = true;

        mine_block_worker(
            template,
            tip_block_orig.clone(),
            worker_task_tx,
            coinbase_utxo_info,
            unrestricted_mining,
            None,
        );

        let mined_block_info = worker_task_rx.await.unwrap();

        let block_timestamp = mined_block_info.block.kernel.header.timestamp;

        // Mining updates the timestamp. So block timestamp will be >= to what
        // was set in the block template, and <= current time.
        assert!(block_timestamp >= initial_header_timestamp);
        assert!(block_timestamp <= Timestamp::now());

        // verify timestamp is within the last 100 seconds (allows for some CI slack).
        assert!(Timestamp::now() - block_timestamp < Timestamp::seconds(100));

        Ok(())
    }

    /// Test the difficulty adjustment algorithm.
    ///
    /// Specifically, verify that the observed concrete block interval when mining
    /// tracks the target block interval, assuming:
    ///  - No time is spent proving
    ///  - Constant mining power
    ///  - Mining power exceeds lower bound (hashing once every target interval).
    ///
    /// Note that the second assumption is broken when running the entire test suite.
    /// So if this test fails when all others pass, it is not necessarily a cause
    /// for worry.
    ///
    /// We mine ten blocks with a target block interval of 1 second, so all
    /// blocks should be mined in approx 10 seconds.
    ///
    /// We set a test time limit of 3x the expected time, ie 30 seconds, and
    /// panic if mining all blocks takes longer than that.
    ///
    /// We also assert upper and lower bounds for variance from the expected 10
    /// seconds.  The variance limit is 1.3, so the upper bound is 13 seconds
    /// and the lower bound is 7692ms.
    ///
    /// We ignore the first 2 blocks after genesis because they are typically
    /// mined very fast.
    ///
    /// We use unrestricted mining (100% CPU) to avoid complications from the
    /// sleep(100 millis) call in mining loop when restricted mining is enabled.
    ///
    /// This serves as a regression test for issue #154.
    /// https://github.com/Neptune-Crypto/neptune-core/issues/154
    async fn mine_m_blocks_in_n_seconds<const NUM_BLOCKS: usize, const NUM_SECONDS: usize>(
    ) -> Result<()> {
        let network = Network::RegTest;
        let global_state_lock =
            mock_genesis_global_state(network, 2, WalletSecret::devnet_wallet()).await;

        let mut prev_block = global_state_lock
            .lock_guard()
            .await
            .chain
            .light_state()
            .clone();

        // adjust these to simulate longer mining runs, possibly
        // with shorter or longer target intervals.
        // expected_duration = num_blocks * target_block_interval
        let target_block_interval =
            Timestamp::millis((1000.0 * (NUM_SECONDS as f64) / (NUM_BLOCKS as f64)).round() as u64);
        println!(
            "target block interval: {} ms",
            target_block_interval.0.value()
        );

        // set initial difficulty in accordance with own hash rate
        let unrestricted_mining = true;
        let hash_rate =
            estimate_own_hash_rate(Some(target_block_interval), unrestricted_mining).await;
        println!("estimating hash rate at {} per millisecond", hash_rate);
        let prepare_time = estimate_block_preparation_time_invalid_proof().await;
        println!("estimating block preparation time at {prepare_time} ms");
        if 1.5 * prepare_time > target_block_interval.0.value() as f64 {
            println!(
                "Cannot perform meaningful test! Block preparation time \
            too large for target block interval."
            );
            return Ok(());
        }

        let guessing_time = (target_block_interval.to_millis() as f64) - prepare_time;
        let initial_difficulty = BigUint::from((hash_rate * guessing_time) as u128);
        println!("initial difficulty: {}", initial_difficulty);
        prev_block.set_header_timestamp_and_difficulty(
            prev_block.header().timestamp,
            Difficulty::from_biguint(initial_difficulty),
        );

        let expected_duration = target_block_interval * NUM_BLOCKS;
        let stddev = (guessing_time.pow(2.0_f64) / (NUM_BLOCKS as f64)).sqrt();
        let allowed_standard_deviations = 4;
        let min_duration = (expected_duration.0.value() as f64)
            - (allowed_standard_deviations as f64) * stddev * (NUM_BLOCKS as f64);
        let max_duration = (expected_duration.0.value() as f64)
            + (allowed_standard_deviations as f64) * stddev * (NUM_BLOCKS as f64);
        let max_test_time = expected_duration * 3;

        // we ignore the first 2 blocks after genesis because they are
        // typically mined very fast.
        let ignore_first_n_blocks = 2;

        let mut durations = Vec::with_capacity(NUM_BLOCKS);
        let mut start_instant = std::time::SystemTime::now();

        for i in 0..NUM_BLOCKS + ignore_first_n_blocks {
            if i <= ignore_first_n_blocks {
                start_instant = std::time::SystemTime::now();
            }

            let start_time = Timestamp::now();
            let start_st = std::time::SystemTime::now();

            let (transaction, coinbase_utxo_info) = {
                (
                    make_mock_transaction_with_mutator_set_hash(
                        vec![],
                        vec![],
                        prev_block.body().mutator_set_accumulator.hash(),
                    ),
                    dummy_expected_utxo(),
                )
            };

            let block = Block::block_template_invalid_proof(
                &prev_block,
                transaction,
                start_time,
                Digest::default(),
                Some(target_block_interval),
            );

            let (worker_task_tx, worker_task_rx) = oneshot::channel::<NewBlockFound>();
            let height = block.header().height;

            mine_block_worker(
                block,
                prev_block.clone(),
                worker_task_tx,
                coinbase_utxo_info,
                unrestricted_mining,
                Some(target_block_interval),
            );

            let mined_block_info = worker_task_rx.await.unwrap();

            // note: this assertion often fails prior to fix for #154.
            // Also note that `is_valid` is a wrapper around `is_valid_extended`
            // which is the method we need here because it allows us to override
            // default values for the target block interval and the minimum
            // block interval.
            assert!(mined_block_info.block.has_proof_of_work(&prev_block,));

            prev_block = *mined_block_info.block;

            let block_time = start_st.elapsed()?.as_millis();
            println!(
                "Found block {} in {block_time} milliseconds; \
                difficulty was {}; total time elapsed so far: {} ms",
                height,
                BigUint::from(prev_block.header().difficulty),
                start_instant.elapsed()?.as_millis()
            );
            if i > ignore_first_n_blocks {
                durations.push(block_time as f64);
            }

            let elapsed = start_instant.elapsed()?.as_millis();
            if elapsed > max_test_time.0.value().into() {
                panic!(
                    "test time limit exceeded.  \
                expected_duration: {expected_duration}, \
                limit: {max_test_time}, actual: {elapsed}"
                );
            }
        }

        let actual_duration = start_instant.elapsed()?.as_millis() as u64;

        println!(
            "actual duration: {actual_duration}\n\
        expected duration: {expected_duration}\n\
        min_duration: {min_duration}\n\
        max_duration: {max_duration}\n\
        allowed deviation: {allowed_standard_deviations}"
        );
        println!(
            "average block time: {} whereas target: {}",
            durations.into_iter().sum::<f64>() / (NUM_BLOCKS as f64),
            target_block_interval
        );

        assert!((actual_duration as f64) > min_duration);
        assert!((actual_duration as f64) < max_duration);

        Ok(())
    }

    #[traced_test]
    #[tokio::test]
    async fn mine_20_blocks_in_40_seconds() -> Result<()> {
        mine_m_blocks_in_n_seconds::<20, 40>().await.unwrap();
        Ok(())
    }

    #[test]
    fn block_hash_relates_to_predecessor_difficulty() {
        let difficulty = 100u32;
        // Difficulty X means we expect X trials before success.
        // Modeling the process as a geometric distribution gives the
        // probability of success in a single trial, p = 1/X.
        // Then the probability of seeing k failures is (1-1/X)^k.
        // We want this to be five nines certain that we do get a success
        // after k trials, so this quantity must be less than 0.0001.
        // So: log_10 0.0001 = -4 > log_10 (1-1/X)^k = k * log_10 (1 - 1/X).
        // Difficulty 100 sets k = 917.
        let cofactor = (1.0 - (1.0 / (difficulty as f64))).log10();
        let k = (-4.0 / cofactor).ceil() as usize;

        let mut predecessor_header = random_block_header();
        predecessor_header.difficulty = Difficulty::from(difficulty);
        let predecessor_body = BlockBody::new(
            random_transaction_kernel(),
            random_mutator_set_accumulator(),
            random_mmra(),
            random_mmra(),
        );
        let appendix = BlockAppendix::default();
        let predecessor_block = Block::new(
            predecessor_header,
            predecessor_body,
            appendix.clone(),
            BlockProof::Invalid,
        );

        let mut successor_header = random_block_header();
        successor_header.prev_block_digest = predecessor_block.hash();
        // note that successor's difficulty is random
        let successor_body = BlockBody::new(
            random_transaction_kernel(),
            random_mutator_set_accumulator(),
            random_mmra(),
            random_mmra(),
        );

        let mut rng = thread_rng();
        let mut counter = 0;
        let mut successor_block = Block::new(
            successor_header.clone(),
            successor_body.clone(),
            appendix,
            BlockProof::Invalid,
        );
        loop {
            successor_block.set_header_nonce(rng.gen());

            if successor_block.has_proof_of_work(&predecessor_block) {
                break;
            }

            counter += 1;

            assert!(
                counter < k,
                "number of hash trials before finding valid pow exceeds statistical limit"
            )
        }
    }

    #[traced_test]
    #[tokio::test]
    async fn guesser_fees_are_added_to_mutator_set() {
        // Mine two blocks on top of the genesis block. Verify that the guesser
        // fee for the 1st block was added to the mutator set. The genesis
        // block awards no guesser fee.

        let mut rng = thread_rng();
        let network = Network::Main;
        let genesis_block = Block::genesis_block(network);
        assert!(
            genesis_block.guesser_fee_addition_records().is_empty(),
            "Genesis block has no guesser fee UTXOs"
        );

        let launch_date = genesis_block.header().timestamp;
        let in_seven_months = launch_date + Timestamp::months(7);
        let in_eight_months = launch_date + Timestamp::months(8);
        let alice_wallet = WalletSecret::devnet_wallet();
        let alice_key = alice_wallet.nth_generation_spending_key(0);
        let alice_address = alice_key.to_address();
        let mut alice = mock_genesis_global_state(network, 0, alice_wallet).await;

        let output = TxOutput::offchain_native_currency(
            NeptuneCoins::new(4),
            rng.gen(),
            alice_address.into(),
        );
        let fee = NeptuneCoins::new(1);
        let (tx1, _) = alice
            .lock_guard()
            .await
            .create_transaction_with_prover_capability(
                vec![output.clone()].into(),
                alice_key.into(),
                UtxoNotificationMedium::OnChain,
                fee,
                in_seven_months,
                TxProvingCapability::PrimitiveWitness,
                &TritonProverSync::dummy(),
            )
            .await
            .unwrap();

        let block1 = Block::block_template_invalid_proof(
            &genesis_block,
            tx1,
            in_seven_months,
            Digest::default(),
            None,
        );
        alice.set_new_tip(block1.clone()).await.unwrap();

        let (tx2, _) = alice
            .lock_guard()
            .await
            .create_transaction_with_prover_capability(
                vec![output].into(),
                alice_key.into(),
                UtxoNotificationMedium::OnChain,
                fee,
                in_eight_months,
                TxProvingCapability::PrimitiveWitness,
                &TritonProverSync::dummy(),
            )
            .await
            .unwrap();

        let block2 =
            Block::block_template_invalid_proof(&block1, tx2, in_eight_months, rng.gen(), None);

        let new_addition_records = [
            block1.guesser_fee_addition_records(),
            block2.body().transaction_kernel.outputs.clone(),
        ]
        .concat();
        let mut ms = block1.body().mutator_set_accumulator.clone();
        let mutator_set_update = MutatorSetUpdate::new(
            block2.body().transaction_kernel.inputs.clone(),
            new_addition_records,
        );
        mutator_set_update.apply_to_accumulator(&mut ms).expect("applying mutator set update derived from block 2 to mutator set from block 1 should work");

        assert_eq!(ms, block2.body().mutator_set_accumulator);
    }
}<|MERGE_RESOLUTION|>--- conflicted
+++ resolved
@@ -404,11 +404,7 @@
             // Build the block template and spawn the worker task to mine on it
             let now = Timestamp::now();
 
-            // TODO: Spawn a task for generating this transaction, such that it
-            // can be aborted on shutdown.
-<<<<<<< HEAD
-            // TODO: Read this value from CLI arguments.
-            let guesser_fee_fraction = 0f64;
+            let guesser_fee_fraction = 0.5f64; // TODO: Set this through CLI!
             let (transaction, coinbase_utxo_info) = create_block_transaction(
                 &latest_block,
                 &global_state_lock,
@@ -416,25 +412,15 @@
                 guesser_fee_fraction,
             )
             .await?;
-            let proof_sync = global_state_lock.wait_if_busy();
-=======
-            let (transaction, coinbase_utxo_info) =
-                create_block_transaction(&latest_block, &global_state_lock, now).await?;
             let triton_vm_job_queue = global_state_lock.vm_job_queue();
->>>>>>> 85ebb168
             let block_template = Block::make_block_template(
                 &latest_block,
                 transaction,
                 now,
-<<<<<<< HEAD
                 Digest::default(),
-                None,
-                &proof_sync,
-=======
                 None,
                 triton_vm_job_queue,
                 TritonVmJobPriority::High,
->>>>>>> 85ebb168
             )
             .await;
             let block_template = match block_template {
@@ -587,12 +573,8 @@
 
     use super::*;
     use crate::config_models::network::Network;
-<<<<<<< HEAD
+    use crate::job_queue::triton_vm::TritonVmJobQueue;
     use crate::models::blockchain::type_scripts::neptune_coins::NeptuneCoins;
-    use crate::models::proof_abstractions::tasm::program::TritonProverSync;
-=======
-    use crate::job_queue::triton_vm::TritonVmJobQueue;
->>>>>>> 85ebb168
     use crate::models::proof_abstractions::timestamp::Timestamp;
     use crate::tests::shared::dummy_expected_utxo;
     use crate::tests::shared::make_mock_transaction_with_mutator_set_hash;
@@ -723,40 +705,7 @@
             "Assumed to be premine-recipient"
         );
 
-<<<<<<< HEAD
         let mut rng = StdRng::seed_from_u64(u64::from_str_radix("2350404", 6).unwrap());
-=======
-        // Verify constructed coinbase transaction and block template when mempool is empty
-        let (transaction_empty_mempool, _coinbase_utxo_info) = {
-            make_coinbase_transaction(&alice, NeptuneCoins::zero(), now)
-                .await
-                .unwrap()
-        };
-
-        assert_eq!(
-            1,
-            transaction_empty_mempool.kernel.outputs.len(),
-            "Coinbase transaction with empty mempool must have exactly one output"
-        );
-        assert!(
-            transaction_empty_mempool.kernel.inputs.is_empty(),
-            "Coinbase transaction with empty mempool must have zero inputs"
-        );
-        let block_template_empty_mempool = Block::make_block_template(
-            &genesis_block,
-            transaction_empty_mempool,
-            in_seven_months,
-            None,
-            &TritonVmJobQueue::dummy(),
-            TritonVmJobPriority::default(),
-        )
-        .await
-        .unwrap();
-        assert!(
-            block_template_empty_mempool.is_valid(&genesis_block, in_seven_months),
-            "Block template created by miner with empty mempool must be valid"
-        );
->>>>>>> 85ebb168
 
         let alice_key = alice
             .lock_guard()
@@ -811,7 +760,8 @@
                 now,
                 Digest::default(),
                 None,
-                &TritonProverSync::dummy(),
+                &TritonVmJobQueue::dummy(),
+                TritonVmJobPriority::High,
             )
             .await
             .unwrap();
@@ -846,7 +796,8 @@
                 now,
                 Digest::default(),
                 None,
-                &TritonProverSync::dummy(),
+                &TritonVmJobQueue::dummy(),
+                TritonVmJobPriority::default(),
             )
             .await
             .unwrap();
@@ -855,27 +806,8 @@
                 "Block template created by miner with non-empty mempool must be valid"
             );
 
-<<<<<<< HEAD
             alice.lock_guard_mut().await.mempool_clear().await;
         }
-=======
-        // Build and verify block template
-        let block_template_non_empty_mempool = Block::make_block_template(
-            &genesis_block,
-            transaction_non_empty_mempool,
-            in_seven_months,
-            None,
-            &TritonVmJobQueue::dummy(),
-            TritonVmJobPriority::default(),
-        )
-        .await
-        .unwrap();
-        assert!(
-            block_template_non_empty_mempool
-                .is_valid(&genesis_block, in_seven_months + Timestamp::seconds(2)),
-            "Block template created by miner with non-empty mempool must be valid"
-        );
->>>>>>> 85ebb168
     }
 
     /// This test mines a single block at height 1 on the main network
@@ -1300,7 +1232,7 @@
                 fee,
                 in_seven_months,
                 TxProvingCapability::PrimitiveWitness,
-                &TritonProverSync::dummy(),
+                &TritonVmJobQueue::dummy(),
             )
             .await
             .unwrap();
@@ -1324,7 +1256,7 @@
                 fee,
                 in_eight_months,
                 TxProvingCapability::PrimitiveWitness,
-                &TritonProverSync::dummy(),
+                &TritonVmJobQueue::dummy(),
             )
             .await
             .unwrap();
