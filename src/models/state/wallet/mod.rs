--- conflicted
+++ resolved
@@ -154,11 +154,6 @@
         let outgoing_randomness_file: PathBuf =
             Self::wallet_outgoing_secrets_path(wallet_directory_path);
         if !outgoing_randomness_file.exists() {
-<<<<<<< HEAD
-            #[allow(clippy::literal_string_with_formatting_args)]
-            Self::create_empty_wallet_randomness_file(&outgoing_randomness_file).expect(
-                "Create file for outgoing randomness must succeed. Attempted to create file: {outgoing_randomness_file}",
-=======
             Self::create_empty_wallet_randomness_file(&outgoing_randomness_file).unwrap_or_else(
                 |_| {
                     panic!(
@@ -166,7 +161,6 @@
                 outgoing_randomness_file.to_string_lossy()
             )
                 },
->>>>>>> f7c816b6
             );
         }
 
