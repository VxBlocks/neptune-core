--- conflicted
+++ resolved
@@ -48,12 +48,8 @@
 use twenty_first::math::digest::Digest;
 
 use super::transaction_kernel_id::TransactionKernelId;
-<<<<<<< HEAD
-use crate::job_queue::triton_vm::TritonVmJobQueue;
-=======
 use super::tx_proving_capability::TxProvingCapability;
 use crate::main_loop::proof_upgrader::UpdateMutatorSetDataJob;
->>>>>>> 19c76d22
 use crate::models::blockchain::block::Block;
 use crate::models::blockchain::transaction::transaction_kernel::TransactionKernel;
 use crate::models::blockchain::transaction::validity::proof_collection::ProofCollection;
@@ -61,7 +57,6 @@
 use crate::models::blockchain::transaction::TransactionProof;
 use crate::models::blockchain::type_scripts::neptune_coins::NeptuneCoins;
 use crate::models::peer::transfer_transaction::TransactionProofQuality;
-use crate::models::proof_abstractions::tasm::program::TritonVmProofJobOptions;
 use crate::models::proof_abstractions::timestamp::Timestamp;
 use crate::prelude::twenty_first;
 
@@ -591,12 +586,7 @@
         &mut self,
         new_block: &Block,
         predecessor_block: &Block,
-<<<<<<< HEAD
-        vm_job_queue: &TritonVmJobQueue,
-        proof_job_options: TritonVmProofJobOptions,
-=======
         tx_proving_capability: TxProvingCapability,
->>>>>>> 19c76d22
         composing: bool,
     ) -> (Vec<MempoolEvent>, Vec<UpdateMutatorSetDataJob>) {
         // If we discover a reorganization, we currently just clear the mempool,
@@ -672,31 +662,6 @@
                 continue;
             }
 
-<<<<<<< HEAD
-            // Attempt update
-            if let Ok(new_tx) = tx
-                .transaction
-                .clone()
-                .new_with_updated_mutator_set_records(
-                    &previous_mutator_set_accumulator,
-                    &mutator_set_update,
-                    vm_job_queue,
-                    proof_job_options.clone(),
-                )
-                .await
-            {
-                tx.transaction = new_tx;
-                events.push(MempoolEvent::UpdateTxMutatorSet(
-                    *tx_id,
-                    tx.transaction.clone(),
-                ));
-            } else {
-                info!("Failed to update transaction {tx_id}. Removing from mempool.");
-                if tx.origin.is_own() {
-                    warn!(
-                        "Removed transaction was marked as own transaction. \
-                         You probably have to create this transaction again."
-=======
             let can_upgrade_single_proof =
                 TxProvingCapability::SingleProof == tx_proving_capability;
             let (update_job, can_update) = match &tx.transaction.proof {
@@ -710,7 +675,6 @@
                         primitive_witness.to_owned(),
                         mutator_set_update.additions.clone(),
                         mutator_set_update.removals.clone(),
->>>>>>> 19c76d22
                     );
 
                     tx.transaction = new_tx.clone();
@@ -828,7 +792,6 @@
 
 #[cfg(test)]
 mod tests {
-    use crate::models::state::TritonVmJobPriority;
     use itertools::Itertools;
     use num_bigint::BigInt;
     use num_traits::One;
@@ -1087,7 +1050,10 @@
             let mut updated_txs = vec![];
             for job in update_jobs {
                 let updated = UpgradeJob::UpdateMutatorSetData(job)
-                    .upgrade(&TritonVmJobQueue::dummy(), TritonVmJobPriority::Highest)
+                    .upgrade(
+                        &TritonVmJobQueue::dummy(),
+                        TritonVmJobPriority::Highest.into(),
+                    )
                     .await
                     .unwrap();
                 updated_txs.push(updated);
@@ -1255,12 +1221,7 @@
             .update_with_block_and_predecessor(
                 &block_2,
                 &block_1,
-<<<<<<< HEAD
-                &TritonVmJobQueue::dummy(),
-                TritonVmJobPriority::default().into(),
-=======
                 TxProvingCapability::SingleProof,
->>>>>>> 19c76d22
                 true,
             )
             .await;
@@ -1292,12 +1253,7 @@
                 .update_with_block_and_predecessor(
                     &next_block,
                     &previous_block,
-<<<<<<< HEAD
-                    &TritonVmJobQueue::dummy(),
-                    TritonVmJobPriority::default().into(),
-=======
                     TxProvingCapability::SingleProof,
->>>>>>> 19c76d22
                     true,
                 )
                 .await;
@@ -1332,12 +1288,7 @@
             .update_with_block_and_predecessor(
                 &block_5,
                 &previous_block,
-<<<<<<< HEAD
-                &TritonVmJobQueue::dummy(),
-                TritonVmJobPriority::default().into(),
-=======
                 TxProvingCapability::SingleProof,
->>>>>>> 19c76d22
                 true,
             )
             .await;
