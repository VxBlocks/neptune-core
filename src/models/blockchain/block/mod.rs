--- conflicted
+++ resolved
@@ -1,4 +1,3 @@
-<<<<<<< HEAD
 pub mod block_body;
 pub mod block_header;
 pub mod block_height;
@@ -9,9 +8,6 @@
 pub mod transfer_block;
 pub mod validity;
 
-use std::cmp::max;
-=======
->>>>>>> e162e0a6
 use std::sync::OnceLock;
 
 use block_body::BlockBody;
@@ -29,77 +25,33 @@
 use num_traits::Zero;
 use serde::Deserialize;
 use serde::Serialize;
-use tasm_lib::triton_vm::proof::Proof;
-use tasm_lib::twenty_first::bfe;
+use tasm_lib::triton_vm::prelude::*;
 use tasm_lib::twenty_first::util_types::mmr::mmr_accumulator::MmrAccumulator;
 use tasm_lib::twenty_first::util_types::mmr::mmr_trait::Mmr;
 use tracing::debug;
 use tracing::error;
 use tracing::warn;
-<<<<<<< HEAD
-use transfer_block::ProofType;
 use transfer_block::TransferBlock;
-=======
->>>>>>> e162e0a6
 use twenty_first::amount::u32s::U32s;
 use twenty_first::math::b_field_element::BFieldElement;
 use twenty_first::math::bfield_codec::BFieldCodec;
 use twenty_first::math::digest::Digest;
 use twenty_first::util_types::algebraic_hasher::AlgebraicHasher;
 
+use super::transaction::transaction_kernel::TransactionKernel;
+use super::transaction::utxo::Utxo;
+use super::transaction::Transaction;
+use super::type_scripts::neptune_coins::NeptuneCoins;
+use super::type_scripts::time_lock::TimeLock;
 use crate::config_models::network::Network;
-<<<<<<< HEAD
 use crate::models::blockchain::shared::Hash;
-use crate::models::consensus::mast_hash::MastHash;
-use crate::models::consensus::timestamp::Timestamp;
-use crate::models::consensus::ValidityAstType;
-use crate::models::consensus::ValidityTree;
-use crate::models::consensus::WitnessType;
+use crate::models::proof_abstractions::mast_hash::MastHash;
+use crate::models::proof_abstractions::timestamp::Timestamp;
 use crate::models::state::wallet::address::ReceivingAddress;
 use crate::models::state::wallet::WalletSecret;
 use crate::prelude::twenty_first;
 use crate::util_types::mutator_set::commit;
 use crate::util_types::mutator_set::mutator_set_accumulator::MutatorSetAccumulator;
-
-=======
-use crate::models::proof_abstractions::mast_hash::MastHash;
-use crate::models::proof_abstractions::timestamp::Timestamp;
-use crate::prelude::twenty_first;
-
-pub mod block_body;
-pub mod block_header;
-pub mod block_height;
-pub mod block_info;
-pub mod block_kernel;
-pub mod block_selector;
-pub mod mutator_set_update;
-pub mod transfer_block;
-pub mod validity;
-
-use self::block_body::BlockBody;
-use self::block_header::BlockHeader;
-use self::block_header::MINIMUM_DIFFICULTY;
-use self::block_header::TARGET_BLOCK_INTERVAL;
-use self::block_header::TARGET_DIFFICULTY_U32_SIZE;
-use self::block_height::BlockHeight;
-use self::block_kernel::BlockKernel;
-use self::mutator_set_update::MutatorSetUpdate;
-use self::transfer_block::TransferBlock;
->>>>>>> e162e0a6
-use super::transaction::transaction_kernel::TransactionKernel;
-use super::transaction::utxo::Utxo;
-use super::transaction::Transaction;
-use super::type_scripts::neptune_coins::NeptuneCoins;
-use super::type_scripts::time_lock::TimeLock;
-<<<<<<< HEAD
-=======
-use crate::models::blockchain::shared::Hash;
-use crate::models::state::wallet::address::generation_address::ReceivingAddress;
-use crate::models::state::wallet::address::generation_address::{self};
-use crate::models::state::wallet::WalletSecret;
-use crate::util_types::mutator_set::commit;
-use crate::util_types::mutator_set::mutator_set_accumulator::MutatorSetAccumulator;
->>>>>>> e162e0a6
 
 const MAX_BLOCK_SIZE: u32 = 1_000_000;
 
@@ -386,14 +338,9 @@
             let utxo_digest = Hash::hash(&utxo);
             // generate randomness for mutator set commitment
             // Sender randomness cannot be random because there is no sender.
-<<<<<<< HEAD
-            let bad_randomness = Digest::default();
+            let bad_randomness = Self::premine_sender_randomness(network);
+
             let receiver_digest = receiving_address.privacy_digest();
-=======
-            let bad_randomness = Self::premine_sender_randomness(network);
-
-            let receiver_digest = receiving_address.privacy_digest;
->>>>>>> e162e0a6
 
             // Add pre-mine UTXO to MutatorSet
             let addition_record = commit(utxo_digest, bad_randomness, receiver_digest);
@@ -447,11 +394,7 @@
         Digest::new([bfe!(network as u64), bfe!(0), bfe!(0), bfe!(0), bfe!(0)])
     }
 
-<<<<<<< HEAD
-    fn premine_distribution(_network: Network) -> Vec<(ReceivingAddress, NeptuneCoins)> {
-=======
-    fn premine_distribution() -> Vec<(generation_address::ReceivingAddress, NeptuneCoins)> {
->>>>>>> e162e0a6
+    fn premine_distribution() -> Vec<(ReceivingAddress, NeptuneCoins)> {
         // The premine UTXOs can be hardcoded here.
         let authority_wallet = WalletSecret::devnet_wallet();
         let authority_receiving_address = authority_wallet
@@ -824,82 +767,9 @@
 
 #[cfg(test)]
 mod block_tests {
-<<<<<<< HEAD
+    use std::collections::HashSet;
+
     use rand::random;
-    use rand::thread_rng;
-    use rand::Rng;
-    use strum::IntoEnumIterator;
-    use tracing_test::traced_test;
-
-    use crate::config_models::network::Network;
-    use crate::database::storage::storage_schema::SimpleRustyStorage;
-    use crate::database::NeptuneLevelDb;
-    use crate::models::blockchain::transaction::TxOutput;
-    use crate::models::state::wallet::WalletSecret;
-    use crate::tests::shared::make_mock_block;
-    use crate::tests::shared::make_mock_block_with_valid_pow;
-    use crate::tests::shared::mock_genesis_global_state;
-    use crate::util_types::mutator_set::archival_mmr::ArchivalMmr;
-
-    use super::*;
-
-    async fn merge_transaction() -> (Block, Block, Block) {
-        let mut rng = thread_rng();
-        // We need the global state to construct a transaction. This global state
-        // has a wallet which receives a premine-UTXO.
-        let network = Network::RegTest;
-        let mut global_state_lock =
-            mock_genesis_global_state(network, 2, WalletSecret::devnet_wallet()).await;
-        let spending_key = global_state_lock
-            .lock_guard()
-            .await
-            .wallet_state
-            .wallet_secret
-            .nth_generation_spending_key_for_tests(0);
-        let address = spending_key.to_address();
-        let other_wallet_secret = WalletSecret::new_random();
-        let other_address = other_wallet_secret
-            .nth_generation_spending_key_for_tests(0)
-            .to_address();
-        let genesis_block = Block::genesis_block(network);
-
-        let (block_1, _, _) = make_mock_block(&genesis_block, None, address, rng.gen());
-        let now = genesis_block.kernel.header.timestamp;
-        let seven_months = Timestamp::months(7);
-        assert!(
-            block_1.is_valid(&genesis_block, now),
-            "Block 1 must be valid with only coinbase output"
-        );
-
-        // create a new transaction, merge it into block 1 and check that block 1 is still valid
-        let new_utxo = Utxo::new_native_coin(other_address.lock_script(), NeptuneCoins::new(10));
-        let reciever_data =
-            TxOutput::fake_address(new_utxo, random(), other_address.privacy_digest);
-        let (new_tx, expected_utxos) = global_state_lock
-            .lock_guard()
-            .await
-            .create_transaction_test_wrapper(
-                vec![reciever_data],
-                NeptuneCoins::new(1),
-                now + seven_months,
-            )
-            .await
-            .unwrap();
-        assert!(new_tx.is_valid(), "Created tx must be valid");
-
-        // inform wallet of any expected utxos from this tx.
-        global_state_lock
-            .lock_guard_mut()
-            .await
-            .add_expected_utxos_to_wallet(expected_utxos)
-            .await
-            .unwrap();
-
-        let mut block_1_merged = block_1.clone();
-=======
-
-    use std::collections::HashSet;
-
     use rand::thread_rng;
     use rand::Rng;
     use strum::IntoEnumIterator;
@@ -931,7 +801,6 @@
             Self::new(header, body, proof)
         }
     }
->>>>>>> e162e0a6
 
     #[test]
     fn all_genesis_blocks_have_unique_mutator_set_hashes() {
@@ -984,42 +853,6 @@
         }
     }
 
-<<<<<<< HEAD
-    #[traced_test]
-    #[tokio::test]
-    async fn merge_transaction_test() {
-        let (genesis_block, _, block_1) = merge_transaction().await;
-        let now = genesis_block.kernel.header.timestamp;
-        let seven_months = Timestamp::months(7);
-
-        assert!(
-            block_1.is_valid(&genesis_block, now + seven_months),
-            "Block 1 must be valid after adding a transaction; previous mutator set hash: {} and next mutator set hash: {}",
-            genesis_block.kernel
-                .body
-                .mutator_set_accumulator
-                .hash(),
-            block_1.kernel
-                .body
-                .mutator_set_accumulator
-                .hash()
-        );
-
-        // Sanity checks
-        assert_eq!(
-            3,
-            block_1.kernel.body.transaction.kernel.outputs.len(),
-            "New block must have three outputs: coinbase, transaction, and change"
-        );
-        assert_eq!(
-            1,
-            block_1.kernel.body.transaction.kernel.inputs.len(),
-            "New block must have one input: spending of genesis UTXO"
-        );
-    }
-
-=======
->>>>>>> e162e0a6
     #[test]
     fn difficulty_to_threshold_test() {
         // Verify that a difficulty of 2 accepts half of the digests
