--- conflicted
+++ resolved
@@ -350,14 +350,9 @@
     pub async fn new_with_updated_mutator_set_records(
         self,
         previous_mutator_set_accumulator: &MutatorSetAccumulator,
-<<<<<<< HEAD
         mutator_set_update: &MutatorSetUpdate,
-        sync_device: &TritonProverSync,
-=======
-        block: &Block,
         triton_vm_job_queue: &TritonVmJobQueue,
         priority: TritonVmJobPriority,
->>>>>>> 85ebb168
     ) -> Result<Transaction, TransactionProofError> {
         match self.proof {
             TransactionProof::Witness(primitive_witness) => {
@@ -602,14 +597,9 @@
             let updated_tx = original_tx
                 .new_with_updated_mutator_set_records(
                     &to_be_updated.mutator_set_accumulator,
-<<<<<<< HEAD
                     &mutator_set_update,
-                    &TritonProverSync::dummy(),
-=======
-                    &block,
                     &TritonVmJobQueue::dummy(),
                     TritonVmJobPriority::default(),
->>>>>>> 85ebb168
                 )
                 .await
                 .unwrap();
