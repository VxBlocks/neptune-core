--- conflicted
+++ resolved
@@ -7,15 +7,10 @@
 use serde::Serialize;
 use twenty_first::math::bfield_codec::BFieldCodec;
 
-use crate::prelude::twenty_first;
-
 use super::chunk::Chunk;
 use super::shared::CHUNK_SIZE;
 use super::shared::WINDOW_SIZE;
-<<<<<<< HEAD
-=======
 use crate::prelude::twenty_first;
->>>>>>> e162e0a6
 
 #[derive(Clone, Debug, Eq, Serialize, Deserialize, GetSize, BFieldCodec, Arbitrary)]
 pub struct ActiveWindow {
@@ -185,15 +180,8 @@
     use rand::RngCore;
     use tasm_lib::twenty_first::util_types::algebraic_hasher::AlgebraicHasher;
 
-    use rand::thread_rng;
-    use rand::RngCore;
-    use tasm_lib::twenty_first::util_types::algebraic_hasher::AlgebraicHasher;
-
     use super::*;
-<<<<<<< HEAD
-=======
     use crate::models::blockchain::shared::Hash;
->>>>>>> e162e0a6
 
     impl ActiveWindow {
         fn new_from(sbf: Vec<u32>) -> Self {
